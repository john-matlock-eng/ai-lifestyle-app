--- conflicted
+++ resolved
@@ -25,11 +25,7 @@
   className = '',
   draftId,
 }) => {
-<<<<<<< HEAD
   const DRAFT_KEY = `journal-draft-${draftId ?? 'default'}`;
-=======
-  const DRAFT_KEY = 'journalEditorDraft';
->>>>>>> 9f416e50
   const editor = useEditor({
     extensions: [
       StarterKit,
@@ -43,34 +39,17 @@
   });
 
   const [isSaving, setIsSaving] = useState(false);
-<<<<<<< HEAD
   const [lastSaved, setLastSaved] = useState(initialContent);
   const [restoreDraft, setRestoreDraft] = useState<string | null>(null);
-=======
->>>>>>> 9f416e50
-
   useEffect(() => {
     if (!editor || readOnly) return;
-
-<<<<<<< HEAD
     const draft = localStorage.getItem(DRAFT_KEY);
     if (draft && draft !== lastSaved) {
       setRestoreDraft(draft);
-=======
-    const saved = localStorage.getItem(DRAFT_KEY);
-    if (saved && saved !== initialContent) {
-      const restore = window.confirm('You have an unsaved draft \u2013 restore?');
-      if (restore) {
-        editor.commands.setContent(saved);
-      } else {
-        localStorage.removeItem(DRAFT_KEY);
-      }
->>>>>>> 9f416e50
     }
 
     const interval = setInterval(() => {
       const markdown = (editor.storage.markdown as { getMarkdown: () => string }).getMarkdown();
-<<<<<<< HEAD
       if (markdown !== lastSaved) {
         localStorage.setItem(DRAFT_KEY, markdown);
       } else {
@@ -84,21 +63,12 @@
   useEffect(() => {
     setLastSaved(initialContent);
   }, [initialContent]);
-=======
-      localStorage.setItem(DRAFT_KEY, markdown);
-    }, 5000);
-
-    return () => clearInterval(interval);
-  }, [editor, initialContent, readOnly]);
->>>>>>> 9f416e50
-
   const handleSave = async () => {
     if (!editor) return;
     setIsSaving(true);
     const markdown = (editor.storage.markdown as { getMarkdown: () => string }).getMarkdown();
     await Promise.resolve(onSave(markdown));
     localStorage.removeItem(DRAFT_KEY);
-<<<<<<< HEAD
     setLastSaved(markdown);
     setIsSaving(false);
   };
@@ -112,9 +82,6 @@
   const handleDiscard = () => {
     localStorage.removeItem(DRAFT_KEY);
     setRestoreDraft(null);
-=======
-    setIsSaving(false);
->>>>>>> 9f416e50
   };
 
   if (readOnly) {
