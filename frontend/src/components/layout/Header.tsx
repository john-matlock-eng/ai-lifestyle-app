import React, { useState, useRef, useEffect } from 'react';
import { Link, useNavigate, useLocation } from 'react-router-dom';
import { useAuth } from '../../contexts';
import ThemeSelector from '../ThemeSelector';

interface HeaderProps {
  onMobileMenuToggle: () => void;
}

const Header: React.FC<HeaderProps> = ({ onMobileMenuToggle }) => {
  const { user, logout } = useAuth();
  const navigate = useNavigate();
  const location = useLocation();
  const [isUserMenuOpen, setIsUserMenuOpen] = useState(false);
  const userMenuRef = useRef<HTMLDivElement>(null);

  // Close menu when clicking outside
  useEffect(() => {
    const handleClickOutside = (event: MouseEvent) => {
      if (userMenuRef.current && !userMenuRef.current.contains(event.target as Node)) {
        setIsUserMenuOpen(false);
      }
    };

    document.addEventListener('mousedown', handleClickOutside);
    return () => document.removeEventListener('mousedown', handleClickOutside);
  }, []);

  const handleLogout = () => {
    logout();
    navigate('/login');
  };

  const isActive = (path: string) => {
    return location.pathname.startsWith(path);
  };

  return (
    <header className="bg-surface border-b border-surface-muted shadow-sm">
      <div className="max-w-7xl mx-auto px-4 sm:px-6 lg:px-8">
        <div className="flex justify-between items-center h-16">
          {/* Logo and Desktop Navigation */}
          <div className="flex items-center">
            <Link to="/dashboard" className="flex items-center">
              <img
                className="h-8 w-auto"
                src="/logo.svg"
                alt="AI Lifestyle App"
              />
              <span className="ml-2 text-xl font-semibold text-gradient hidden sm:block">
                AI Lifestyle
              </span>
            </Link>

            {/* Desktop Navigation */}
            <nav className="hidden md:ml-6 md:flex md:space-x-8">
              <Link
                to="/dashboard"
                className={`${
                  isActive('/dashboard') ? 'text-accent font-medium' : 'text-text-secondary'
                } hover:text-accent px-3 py-2 rounded-md text-sm font-medium transition-colors`}
              >
                Dashboard
              </Link>
              <Link
                to="/goals"
                className={`${
                  isActive('/goals') ? 'text-accent font-medium' : 'text-text-secondary'
                } hover:text-accent px-3 py-2 rounded-md text-sm font-medium transition-colors`}
              >
                Goals
              </Link>
              <Link
                to="/meals"
                className={`${
                  isActive('/meals') ? 'text-accent font-medium' : 'text-text-secondary'
                } hover:text-accent px-3 py-2 rounded-md text-sm font-medium transition-colors`}
              >
                Meals
              </Link>
              <Link
                to="/workouts"
                className={`${
                  isActive('/workouts') ? 'text-accent font-medium' : 'text-text-secondary'
                } hover:text-accent px-3 py-2 rounded-md text-sm font-medium transition-colors`}
              >
                Workouts
              </Link>
              <Link
                to="/journal"
                className={`${
<<<<<<< HEAD
                  isActive('/journal') ? 'text-theme' : 'text-muted'
                } hover:text-gray-700 px-3 py-2 rounded-md text-sm font-medium`}
=======
                  isActive('/wellness') ? 'text-accent font-medium' : 'text-text-secondary'
                } hover:text-accent px-3 py-2 rounded-md text-sm font-medium transition-colors`}
>>>>>>> c919f090
              >
                Journal
              </Link>
              <Link
                to="/showcase"
                className="text-accent hover:text-accent-hover px-3 py-2 rounded-md text-sm font-medium transition-colors"
              >
                🎨 Component Showcase
              </Link>
            </nav>
          </div>

          {/* Right side - Theme selector, User menu and mobile toggle */}
          <div className="flex items-center gap-4">
            {/* Theme Selector */}
            <div className="hidden md:block">
              <ThemeSelector />
            </div>
            {/* User Menu */}
            <div className="relative" ref={userMenuRef}>
              <button
                type="button"
                className="flex items-center text-sm rounded-full focus:outline-none focus:shadow-focus transition-all"
                onClick={() => setIsUserMenuOpen(!isUserMenuOpen)}
                aria-expanded={isUserMenuOpen}
                aria-haspopup="true"
              >
                <span className="sr-only">Open user menu</span>
                <div className="h-8 w-8 rounded-full bg-accent flex items-center justify-center hover:shadow-glow transition-all">
                  <span className="text-white font-medium">
                    {user?.firstName?.[0]?.toUpperCase() || 'U'}
                  </span>
                </div>
                <span className="hidden md:block ml-2 text-text-secondary">
                  {user?.firstName} {user?.lastName}
                </span>
                <svg
                  className={`ml-2 h-5 w-5 text-text-muted transition-transform ${
                    isUserMenuOpen ? 'rotate-180' : ''
                  }`}
                  xmlns="http://www.w3.org/2000/svg"
                  viewBox="0 0 20 20"
                  fill="currentColor"
                >
                  <path
                    fillRule="evenodd"
                    d="M5.293 7.293a1 1 0 011.414 0L10 10.586l3.293-3.293a1 1 0 111.414 1.414l-4 4a1 1 0 01-1.414 0l-4-4a1 1 0 010-1.414z"
                    clipRule="evenodd"
                  />
                </svg>
              </button>

              {/* Dropdown Menu */}
              {isUserMenuOpen && (
                <div className="absolute right-0 mt-2 w-48 rounded-lg shadow-lg bg-surface border border-surface-muted z-50 glass">
                  <div className="py-1" role="menu" aria-orientation="vertical">
                    <div className="px-4 py-2 text-sm text-text-secondary border-b border-surface-muted">
                      <div className="font-medium">{user?.firstName} {user?.lastName}</div>
                      <div className="text-text-muted">{user?.email}</div>
                    </div>
                    <Link
                      to="/profile"
                      className="block px-4 py-2 text-sm text-text-secondary hover:bg-button-hover-bg hover:text-accent transition-colors"
                      role="menuitem"
                      onClick={() => setIsUserMenuOpen(false)}
                    >
                      Your Profile
                    </Link>
                    <Link
                      to="/settings"
                      className="block px-4 py-2 text-sm text-text-secondary hover:bg-button-hover-bg hover:text-accent transition-colors"
                      role="menuitem"
                      onClick={() => setIsUserMenuOpen(false)}
                    >
                      Settings
                    </Link>

                    <button
                      onClick={handleLogout}
                      className="block w-full text-left px-4 py-2 text-sm text-text-secondary hover:bg-button-hover-bg hover:text-accent transition-colors"
                      role="menuitem"
                    >
                      Sign out
                    </button>
                  </div>
                </div>
              )}
            </div>

            {/* Mobile menu button */}
            <button
              type="button"
              className="md:hidden ml-4 p-2 rounded-md text-text-muted hover:text-accent hover:bg-button-hover-bg focus:outline-none focus:shadow-focus transition-all"
              onClick={onMobileMenuToggle}
            >
              <span className="sr-only">Open main menu</span>
              <svg
                className="h-6 w-6"
                xmlns="http://www.w3.org/2000/svg"
                fill="none"
                viewBox="0 0 24 24"
                stroke="currentColor"
              >
                <path
                  strokeLinecap="round"
                  strokeLinejoin="round"
                  strokeWidth={2}
                  d="M4 6h16M4 12h16M4 18h16"
                />
              </svg>
            </button>
          </div>
        </div>
      </div>
    </header>
  );
};

export default Header;<|MERGE_RESOLUTION|>--- conflicted
+++ resolved
@@ -89,13 +89,8 @@
               <Link
                 to="/journal"
                 className={`${
-<<<<<<< HEAD
                   isActive('/journal') ? 'text-theme' : 'text-muted'
-                } hover:text-gray-700 px-3 py-2 rounded-md text-sm font-medium`}
-=======
-                  isActive('/wellness') ? 'text-accent font-medium' : 'text-text-secondary'
-                } hover:text-accent px-3 py-2 rounded-md text-sm font-medium transition-colors`}
->>>>>>> c919f090
+                } hover:text-accent px-3 py-2 rounded-md text-sm font-medium transition-colors`}
               >
                 Journal
               </Link>
